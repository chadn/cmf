--- conflicted
+++ resolved
@@ -5,9 +5,10 @@
 The format is based on [Keep a Changelog](https://keepachangelog.com/en/1.0.0/),
 and this project adheres to [Semantic Versioning](https://semver.org/spec/v2.0.0.html).
 
-<<<<<<< HEAD
 - Updated ARCHITECTURE.md with more on updating maps
-=======
+
+- Updated ARCHITECTURE.md with more on updating maps
+
 ## [0.4.6] - 2025-10-15
 
 - Changed caching on `/api/events` when timeMin and timeMax params are blank - Before used current time for both, now matches system defaults, which enables easier cache warming from simple curl.
@@ -17,7 +18,6 @@
 - Improved debugging 
   - now `es=test:file` returns `src/lib/api/eventSources/testSource.events.json` if file exists.
   - now when you select event, you can inspect in console `window.cmfEventSelected`
->>>>>>> 830009b9
 
 ## [0.4.5] - 2025-10-14
 
